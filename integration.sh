#!/bin/bash

set -e

function run_tests() {
	local clusterSize=3
	local version=$1
<<<<<<< HEAD

	ccm create test -v $version -n $clusterSize -s -d --vnodes
=======
	ccm create test -v binary:$version -n 3 -s -d --vnodes
>>>>>>> b8692cd9
	ccm status
	ccm updateconf 'concurrent_reads: 8' 'concurrent_writes: 32' 'rpc_server_type: sync' 'rpc_min_threads: 2' 'rpc_max_threads: 8' 'write_request_timeout_in_ms: 5000' 'read_request_timeout_in_ms: 5000'

	local proto=2
	if [[ $version == 1.2.* ]]; then
		proto=1
	fi

	go test -v -proto=$proto -rf=3 -cluster=$(ccm liveset) -clusterSize=$clusterSize ./...

	ccm clear
}

run_tests $1<|MERGE_RESOLUTION|>--- conflicted
+++ resolved
@@ -5,12 +5,8 @@
 function run_tests() {
 	local clusterSize=3
 	local version=$1
-<<<<<<< HEAD
 
-	ccm create test -v $version -n $clusterSize -s -d --vnodes
-=======
 	ccm create test -v binary:$version -n 3 -s -d --vnodes
->>>>>>> b8692cd9
 	ccm status
 	ccm updateconf 'concurrent_reads: 8' 'concurrent_writes: 32' 'rpc_server_type: sync' 'rpc_min_threads: 2' 'rpc_max_threads: 8' 'write_request_timeout_in_ms: 5000' 'read_request_timeout_in_ms: 5000'
 
